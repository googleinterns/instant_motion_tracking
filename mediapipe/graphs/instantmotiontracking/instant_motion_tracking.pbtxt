--- conflicted
+++ resolved
@@ -61,42 +61,18 @@
 node {
   calculator: "GlAnimationOverlayCalculator"
   input_stream: "VIDEO:input_video"
-<<<<<<< HEAD
-  input_stream: "MODEL_MATRICES:robot_matrices"
-  input_side_packet: "TEXTURE:robot_texture"
-  input_side_packet: "ANIMATION_ASSET:robot_asset_name"
-  output_stream: "robot_rendered_video"
+  input_stream: "MODEL_MATRICES:gif_matrices"
+  input_stream: "TEXTURE:gif_texture"
+  input_side_packet: "ANIMATION_ASSET:gif_asset_name"
+  output_stream: "asset_gif_rendered"
 }
 
 # Renders the final 3d stickers and overlays them on input image.
 node {
   calculator: "GlAnimationOverlayCalculator"
-  input_stream: "VIDEO:robot_rendered_video"
-  input_stream: "MODEL_MATRICES:dino_matrices"
-  input_side_packet: "TEXTURE:dino_texture"
-  input_side_packet: "ANIMATION_ASSET:dino_asset_name"
-  output_stream: "dino_rendered_video"
-=======
-  input_stream: "MODEL_MATRICES:gif_matrices"
-  input_stream: "TEXTURE:gif_texture"
-  input_side_packet: "ASSET:gif_asset_name"
-  output_stream: "asset_gif_rendered"
->>>>>>> 3f969349
-}
-
-# Renders the final 3d stickers and overlays them on input image.
-node {
-  calculator: "GlAnimationOverlayCalculator"
-<<<<<<< HEAD
-  input_stream: "VIDEO:dino_rendered_video"
-  input_stream: "MODEL_MATRICES:gif_matrices"
-  input_stream: "TEXTURE:gif_texture"
-  input_side_packet: "ANIMATION_ASSET:gif_asset_name"
-=======
   input_stream: "VIDEO:asset_gif_rendered"
   input_stream: "MODEL_MATRICES:asset_3d_matrices"
   input_side_packet: "TEXTURE:texture_3d"
-  input_side_packet: "ASSET:asset_3d"
->>>>>>> 3f969349
+  input_side_packet: "ANIMATION_ASSET:asset_3d"
   output_stream: "output_video"
 }